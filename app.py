--- conflicted
+++ resolved
@@ -162,14 +162,11 @@
     app.register_blueprint(merchant_support_bp)
     app.register_blueprint(admin_support_bp)
     app.register_blueprint(user_support_bp)
-<<<<<<< HEAD
-    app.register_blueprint(superadmin_promotion_bp)
-=======
 
     app.register_blueprint(analytics_bp, url_prefix='/api/analytics')
     
 
->>>>>>> c7e89ee7
+    app.register_blueprint(superadmin_promotion_bp)
     # Add custom headers to every response
     app.after_request(add_headers)
 
