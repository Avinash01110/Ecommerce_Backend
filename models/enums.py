--- conflicted
+++ resolved
@@ -153,7 +153,7 @@
     CUSTOMER = "customer"
     MERCHANT = "merchant"
 
-<<<<<<< HEAD
+
 # Enum for GST Price Conditions
 class ProductPriceConditionType(Enum):
     LESS_THAN = "less_than"
@@ -162,10 +162,9 @@
     GREATER_THAN_OR_EQUAL_TO = "greater_than_or_equal_to"
     EQUAL_TO = "equal_to"
     ANY = "any" # Represents no price condition
-=======
+
 class StreamStatus(Enum):
     SCHEDULED = 'scheduled'
     LIVE = 'live'
     ENDED = 'ended'
     CANCELLED = 'cancelled'
->>>>>>> 692bc41d
