--- conflicted
+++ resolved
@@ -29,18 +29,18 @@
 from controllers.superadmin.carousel_controller import CarouselController
 
 from controllers.superadmin.system_monitoring_controller import SystemMonitoringController
-<<<<<<< HEAD
+
 from controllers.superadmin.gst_controller import GSTManagementController
 from schemas.superadmin_gst_schemas import CreateGSTRuleSchema, UpdateGSTRuleSchema 
 
 from werkzeug.exceptions import NotFound, BadRequest
 
 
-=======
+
 from controllers.superadmin.merchant_transaction_controller import (
     list_all_transactions, get_transaction_by_id, mark_as_paid
 )
->>>>>>> 692bc41d
+
 
 superadmin_bp = Blueprint('superadmin_bp', __name__)
 
@@ -4280,7 +4280,7 @@
             'status': 'error',
             'message': str(e)
         }), 500
-<<<<<<< HEAD
+
     
 
 
@@ -4366,7 +4366,7 @@
     except Exception as e:
         current_app.logger.error(f"API Error deleting GST rule {rule_id}: {e}")
         return jsonify({"message": "Failed to delete GST rule."}), HTTPStatus.INTERNAL_SERVER_ERROR
-=======
+
 
 #---Newletter------    
 @superadmin_bp.route('/newsletter/subscribe', methods=['POST', 'OPTIONS'])
@@ -4405,4 +4405,3 @@
     if txn is None:
         return jsonify({"message": "Already paid."}), 400
     return jsonify({"message": "Marked as paid", "transaction": txn.serialize()}), 200
->>>>>>> 692bc41d
